--- conflicted
+++ resolved
@@ -1,12 +1,9 @@
 # Changelog ![](img/logos/3eiy_120.png)
 
-<<<<<<< HEAD
-=======
 #### 0.1.5.dev
 
 - Include test data in the PyPI package; add install_requires for pandas
 
->>>>>>> 045f6180
 #### 0.1.4 (2015-11-24)
 
 - Needed to bump the version number due to a bug in the PyPI setup.py script
