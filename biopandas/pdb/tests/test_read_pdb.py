# BioPandas
# Author: Sebastian Raschka <mail@sebastianraschka.com>
# License: BSD 3 clause
# Project Website: http://rasbt.github.io/biopandas/
# Code Repository: https://github.com/rasbt/biopandas


import os
from urllib.error import HTTPError, URLError
from urllib.request import urlopen

import numpy as np
import pandas as pd
from biopandas.pdb import PandasPdb
from biopandas.testutils import assert_raises
<<<<<<< HEAD
from nose.tools import raises

TESTDATA_FILENAME = os.path.join(os.path.dirname(__file__), 'data', '3eiy.pdb')
TESTDATA_FILENAME2 = os.path.join(os.path.dirname(__file__), 'data',
                                  '4eiy_anisouchunk.pdb')
TESTDATA_FILENAME_GZ = os.path.join(os.path.dirname(__file__), 'data',
                                    '3eiy.pdb.gz')
TESTDATA_FILENAME_AF = os.path.join(os.path.dirname(__file__), 'data',
                                    'AF-Q5VSL9-F1-model_v2.pdb')

ATOM_DF_COLUMNS = ['record_name', 'atom_number', 'blank_1',
                   'atom_name', 'alt_loc', 'residue_name',
                   'blank_2', 'chain_id', 'residue_number',
                   'insertion', 'blank_3',
                   'x_coord', 'y_coord', 'z_coord',
                   'occupancy', 'b_factor', 'blank_4',
                   'segment_id', 'element_symbol',
                   'charge', 'line_idx']

ANISOU_DF_COLUMNS = ['record_name', 'atom_number', 'blank_1',
                     'atom_name', 'alt_loc', 'residue_name',
                     'blank_2', 'chain_id', 'residue_number',
                     'insertion', 'blank_3',
                     'U(1,1)', 'U(2,2)', 'U(3,3)',
                     'U(1,2)', 'U(1,3)', 'U(2,3)',
                     'blank_4', 'element_symbol',
                     'charge', 'line_idx']

with open(TESTDATA_FILENAME, 'r') as f:
=======

try:
    from urllib.request import urlopen
    from urllib.error import HTTPError, URLError
except ImportError:
    from urllib2 import urlopen, HTTPError, URLError  # Python 2.7 compatib


TESTDATA_FILENAME = os.path.join(os.path.dirname(__file__), "data", "3eiy.pdb")
TESTDATA_FILENAME2 = os.path.join(
    os.path.dirname(__file__), "data", "4eiy_anisouchunk.pdb"
)
TESTDATA_FILENAME_GZ = os.path.join(os.path.dirname(__file__), "data", "3eiy.pdb.gz")

ATOM_DF_COLUMNS = [
    "record_name",
    "atom_number",
    "blank_1",
    "atom_name",
    "alt_loc",
    "residue_name",
    "blank_2",
    "chain_id",
    "residue_number",
    "insertion",
    "blank_3",
    "x_coord",
    "y_coord",
    "z_coord",
    "occupancy",
    "b_factor",
    "blank_4",
    "segment_id",
    "element_symbol",
    "charge",
    "line_idx",
]

ANISOU_DF_COLUMNS = [
    "record_name",
    "atom_number",
    "blank_1",
    "atom_name",
    "alt_loc",
    "residue_name",
    "blank_2",
    "chain_id",
    "residue_number",
    "insertion",
    "blank_3",
    "U(1,1)",
    "U(2,2)",
    "U(3,3)",
    "U(1,2)",
    "U(1,3)",
    "U(2,3)",
    "blank_4",
    "element_symbol",
    "charge",
    "line_idx",
]

with open(TESTDATA_FILENAME, "r") as f:
>>>>>>> 45ce75e0
    three_eiy = f.read()

with open(TESTDATA_FILENAME2, "r") as f:
    four_eiy = f.read()

with open(TESTDATA_FILENAME_AF, 'r') as f:
    af_test_struct = f.read()

def test__read_pdb():
    """Test private _read_pdb"""
    ppdb = PandasPdb()
    path, txt = ppdb._read_pdb(TESTDATA_FILENAME)
    print(txt)
    assert txt == three_eiy


def test__read_pdb_raises():
    """Test private _read_pdb:
    Test if ValueError is raised for wrong file formats."""

    expect = (
        "Wrong file format; allowed file formats are " ".pdb, .pdb.gz, .ent, .ent.gz"
    )

    def run_code_1():
        PandasPdb()._read_pdb("protein.mol2")

    assert_raises(ValueError, expect, run_code_1)

    def run_code_2():
        PandasPdb()._read_pdb("protein.mol2.gz")

    assert_raises(ValueError, expect, run_code_2)


def test_fetch_pdb():
    """Test fetch_pdb"""

    try:
        ppdb = PandasPdb()
        url, txt = ppdb._fetch_pdb("3eiy")
    except HTTPError:
        url, txt = None, None
    except ConnectionResetError:
        url, txt = None, None

    if txt:  # skip if PDB down
        txt[:100] == three_eiy[:100]
        ppdb.fetch_pdb("3eiy")
        assert ppdb.pdb_text == txt
        assert ppdb.pdb_path == "https://files.rcsb.org/download/3eiy.pdb"


def test_fetch_af2():
    """Test fetch_pdb"""

    try:
        ppdb = PandasPdb()
        url, txt = ppdb._fetch_af2('Q5VSL9')
    except HTTPError:
        url, txt = None, None
    except ConnectionResetError:
        url, txt = None, None

    if txt:  # skip if AF2 DB down
        txt[:100] == af_test_struct[:100]
        ppdb.fetch_pdb(uniprot_id='Q5VSL9', source="alphafold2-v2")
        assert ppdb.pdb_text == txt
        assert ppdb.pdb_path == 'https://alphafold.ebi.ac.uk/files/AF-Q5VSL9-F1-model_v2.pdb'


def test__read_pdb_gz():
    """Test public _read_pdb with gzip files"""
    ppdb = PandasPdb()
    path, txt = ppdb._read_pdb(TESTDATA_FILENAME_GZ)
    assert txt == three_eiy


def test__construct_df():
    """Test pandas dataframe construction"""
    ppdb = PandasPdb()
    dfs = ppdb._construct_df(three_eiy.splitlines())
    assert set(dfs.keys()) == {"OTHERS", "ATOM", "ANISOU", "HETATM"}
    assert set(dfs["ATOM"].columns) == set(ATOM_DF_COLUMNS)
    assert set(dfs["HETATM"].columns) == set(ATOM_DF_COLUMNS)
    assert set(dfs["ANISOU"].columns) == set(ANISOU_DF_COLUMNS)
    exp = pd.Series(
        np.array(
            [
                "ATOM",
                1,
                "",
                "N",
                "",
                "SER",
                "",
                "A",
                2,
                "",
                "",
                2.527,
                54.656,
                -1.667,
                1.0,
                52.73,
                "",
                "",
                "N",
                None,
                609,
            ]
        ),
        index=[
            "record_name",
            "atom_number",
            "blank_1",
            "atom_name",
            "alt_loc",
            "residue_name",
            "blank_2",
            "chain_id",
            "residue_number",
            "insertion",
            "blank_3",
            "x_coord",
            "y_coord",
            "z_coord",
            "occupancy",
            "b_factor",
            "blank_4",
            "segment_id",
            "element_symbol",
            "charge",
            "line_idx",
        ],
    )
    assert exp.equals(dfs["ATOM"].loc[0, :])


def test_read_pdb():
    """Test public read_pdb"""
    ppdb = PandasPdb()
    ppdb.read_pdb(TESTDATA_FILENAME)
    assert ppdb.pdb_text == three_eiy
    assert ppdb.code == "3eiy", ppdb.code
    assert ppdb.pdb_path == TESTDATA_FILENAME


def test_read_pdb_from_list():
    """Test public read_pdb_from_list"""

    for pdb_text, code in zip([three_eiy, four_eiy], ["3eiy", "4eiy"]):
        ppdb = PandasPdb()
        ppdb.read_pdb_from_list(pdb_text.splitlines(True))
        assert ppdb.pdb_text == pdb_text
        assert ppdb.code == code
        assert ppdb.pdb_path == ""


def test_anisou_input_handling():
    """Test public read_pdb"""
    ppdb = PandasPdb()
    ppdb.read_pdb(TESTDATA_FILENAME2)
    assert ppdb.pdb_text == four_eiy
    assert ppdb.code == "4eiy", ppdb.code


@raises(AttributeError)
def test_get_exceptions():
    ppdb = PandasPdb()
    ppdb.read_pdb(TESTDATA_FILENAME)
    ppdb.get("main-chai")


def test_get_all():
    ppdb = PandasPdb()
    ppdb.read_pdb(TESTDATA_FILENAME)
    for i in ["c-alpha", "hydrogen", "main chain"]:
        ppdb.get(i)


def test_get_df():
    ppdb = PandasPdb()
    ppdb.read_pdb(TESTDATA_FILENAME)

    shape = ppdb.get("c-alpha").shape
    assert shape == (174, 21), shape

    shape = ppdb.get("hydrogen", invert=True, records=("ATOM",)).shape
    assert shape == (1330, 21), shape

    # deprecated use of string
    shape = ppdb.get("hydrogen", invert=True, records="ATOM").shape
    assert shape == (1330, 21), shape

    shape = ppdb.get("hydrogen").shape
    assert shape == (0, 21), shape

    shape = ppdb.get("main chain", records=("ATOM",)).shape
    assert shape == (696, 21), shape

    shape = ppdb.get("heavy", records=("ATOM",)).shape
    assert shape == (1330, 21), shape

    shape = ppdb.get("carbon", records=("ATOM",)).shape
    assert shape == (857, 21), shape<|MERGE_RESOLUTION|>--- conflicted
+++ resolved
@@ -13,7 +13,6 @@
 import pandas as pd
 from biopandas.pdb import PandasPdb
 from biopandas.testutils import assert_raises
-<<<<<<< HEAD
 from nose.tools import raises
 
 TESTDATA_FILENAME = os.path.join(os.path.dirname(__file__), 'data', '3eiy.pdb')
@@ -23,40 +22,6 @@
                                     '3eiy.pdb.gz')
 TESTDATA_FILENAME_AF = os.path.join(os.path.dirname(__file__), 'data',
                                     'AF-Q5VSL9-F1-model_v2.pdb')
-
-ATOM_DF_COLUMNS = ['record_name', 'atom_number', 'blank_1',
-                   'atom_name', 'alt_loc', 'residue_name',
-                   'blank_2', 'chain_id', 'residue_number',
-                   'insertion', 'blank_3',
-                   'x_coord', 'y_coord', 'z_coord',
-                   'occupancy', 'b_factor', 'blank_4',
-                   'segment_id', 'element_symbol',
-                   'charge', 'line_idx']
-
-ANISOU_DF_COLUMNS = ['record_name', 'atom_number', 'blank_1',
-                     'atom_name', 'alt_loc', 'residue_name',
-                     'blank_2', 'chain_id', 'residue_number',
-                     'insertion', 'blank_3',
-                     'U(1,1)', 'U(2,2)', 'U(3,3)',
-                     'U(1,2)', 'U(1,3)', 'U(2,3)',
-                     'blank_4', 'element_symbol',
-                     'charge', 'line_idx']
-
-with open(TESTDATA_FILENAME, 'r') as f:
-=======
-
-try:
-    from urllib.request import urlopen
-    from urllib.error import HTTPError, URLError
-except ImportError:
-    from urllib2 import urlopen, HTTPError, URLError  # Python 2.7 compatib
-
-
-TESTDATA_FILENAME = os.path.join(os.path.dirname(__file__), "data", "3eiy.pdb")
-TESTDATA_FILENAME2 = os.path.join(
-    os.path.dirname(__file__), "data", "4eiy_anisouchunk.pdb"
-)
-TESTDATA_FILENAME_GZ = os.path.join(os.path.dirname(__file__), "data", "3eiy.pdb.gz")
 
 ATOM_DF_COLUMNS = [
     "record_name",
@@ -107,7 +72,6 @@
 ]
 
 with open(TESTDATA_FILENAME, "r") as f:
->>>>>>> 45ce75e0
     three_eiy = f.read()
 
 with open(TESTDATA_FILENAME2, "r") as f:
