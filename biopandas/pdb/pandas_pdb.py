--- conflicted
+++ resolved
@@ -12,16 +12,7 @@
 import warnings
 from copy import deepcopy
 from distutils.version import LooseVersion
-<<<<<<< HEAD
 from typing import Optional
-from urllib.error import HTTPError, URLError
-from urllib.request import urlopen
-from warnings import warn
-
-import numpy as np
-import pandas as pd
-
-=======
 from typing import List
 from urllib.error import HTTPError, URLError
 from urllib.request import urlopen
@@ -30,8 +21,8 @@
 import numpy as np
 import pandas as pd
 
->>>>>>> 45ce75e0
 from .engines import amino3to1dict, pdb_df_columns, pdb_records
+
 
 pd_version = LooseVersion(pd.__version__)
 
